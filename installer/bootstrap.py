#!/usr/bin/env python
# -*- mode: python; coding: utf-8; indent-tabs-mode: nil; python-indent: 4 -*-

# Running bootstrap requires a minimum Python version of 2.7.

# To download this file:
# wget https://raw.githubusercontent.com/dials/dials/master/installer/bootstrap.py
# or
# curl https://raw.githubusercontent.com/dials/dials/master/installer/bootstrap.py > bootstrap.py

from __future__ import absolute_import, division, print_function

import argparse
import functools
import json
import multiprocessing.pool
import os
import random
import re
import shutil
import socket as pysocket
import stat
import subprocess
import sys
import tarfile
import threading
import time
import warnings
import zipfile

try:  # Python 3
    from urllib.parse import urlparse
    from urllib.request import urlopen, Request
    from urllib.error import HTTPError, URLError
except ImportError:  # Python 2
    from urlparse import urlparse
    from urllib2 import urlopen, Request, HTTPError, URLError

# Clean environment for subprocesses
clean_env = {
    key: value
    for key, value in os.environ.items()
    if key not in ("PYTHONPATH", "LD_LIBRARY_PATH", "DYLD_LIBRARY_PATH")
}

devnull = open(os.devnull, "wb")  # to redirect unwanted subprocess output

allowed_ssh_connections = {}
concurrent_git_connection_limit = threading.Semaphore(5)


def ssh_allowed_for_connection(connection):
    if connection not in allowed_ssh_connections:
        try:
            returncode = subprocess.call(
                [
                    "ssh",
                    "-oBatchMode=yes",
                    "-oStrictHostKeyChecking=no",
                    "-T",
                    connection,
                ],
                stdout=devnull,
                stderr=devnull,
            )
            # SSH errors lead to 255
            allowed_ssh_connections[connection] = returncode in (0, 1)
        except OSError:
            allowed_ssh_connections[connection] = False
    return allowed_ssh_connections[connection]


def install_miniconda(location):
    """Download and install Miniconda3"""
    if sys.platform.startswith("linux"):
        filename = "Miniconda3-latest-Linux-x86_64.sh"
    elif sys.platform == "darwin":
        filename = "Miniconda3-latest-MacOSX-x86_64.sh"
    elif os.name == "nt":
        filename = "Miniconda3-latest-Windows-x86_64.exe"
    else:
        raise NotImplementedError(
            "Unsupported platform %s / %s" % (os.name, sys.platform)
        )
    url = "https://repo.anaconda.com/miniconda/" + filename
    filename = os.path.join(location, filename)

    print("Downloading {url}:".format(url=url), end=" ")
    result = download_to_file(url, filename)
    if result in (0, -1):
        sys.exit("Miniconda download failed")

    # run the installer
    if os.name == "nt":
        command = [
            filename,
            "/InstallationType=JustMe",
            "/RegisterPython=0",
            "/AddToPath=0",
            "/S",
            "/D=" + location,
        ]
    else:
        command = ["/bin/sh", filename, "-b", "-u", "-p", location]

    print()
    run_command(workdir=".", command=command, description="Installing Miniconda")


def install_conda(python):
    print()

    if python in ("3.7", "3.8"):
        print(
            "\n",
            "*" * 80 + "\n",
            " Python version {python} is not supported yet.\n".format(python=python),
            "*" * 80 + "\n\n",
        )

    # Find relevant conda base installation
    conda_base = os.path.realpath("miniconda")
    if os.name == "nt":
        conda_exe = os.path.join(conda_base, "Scripts", "conda.exe")
    else:
        conda_exe = os.path.join(conda_base, "bin", "conda")

    # default environment file for users
    environment_file = os.path.join(
        os.path.expanduser("~"), ".conda", "environments.txt"
    )

    def get_environments():
        """Return a set of existing conda environment paths"""
        try:
            with open(environment_file) as f:
                paths = f.readlines()
        except IOError:
            paths = []
        environments = set(
            os.path.normpath(env.strip()) for env in paths if os.path.isdir(env.strip())
        )
        env_dirs = (
            os.path.join(conda_base, "envs"),
            os.path.join(os.path.expanduser("~"), ".conda", "envs"),
        )
        for env_dir in env_dirs:
            if os.path.isdir(env_dir):
                for d in os.listdir(env_dir):
                    d = os.path.join(env_dir, d)
                    if os.path.isdir(d):
                        environments.add(d)

        return environments

    if os.path.isdir(conda_base) and os.path.isfile(conda_exe):
        print("Using miniconda installation from", conda_base)
    else:
        print("Installing miniconda into", conda_base)
        install_miniconda(conda_base)

    # verify consistency and check conda version
    if not os.path.isfile(conda_exe):
        sys.exit("Conda executable not found at " + conda_exe)

    environments = get_environments()

    conda_info = json.loads(
        subprocess.check_output([conda_exe, "info", "--json"], env=clean_env)
    )
    if conda_base != os.path.realpath(conda_info["root_prefix"]):
        warnings.warn(
            "Expected conda base differs:{0}!={1}".format(
                conda_base, os.path.realpath(conda_info["root_prefix"])
            )
        )
    for env in environments:
        if env not in conda_info["envs"]:
            print("Consistency check:", env, "not in environments:")
            print(conda_info["envs"])
            warnings.warn(
                """
There is a mismatch between the conda settings in your home directory
and what "conda info" is reporting. This is not a fatal error, but if
an error is encountered, please check that your conda installation and
environments exist and are working.
""",
                RuntimeWarning,
            )
    if conda_info["conda_version"] < "4.4":
        sys.exit(
            """
CCTBX programs require conda version 4.4 and greater to make use of the
common compilers provided by conda. Please update your version with
"conda update conda".
"""
        )

    # identify packages required for environment
    if os.name == "nt":
        conda_platform = "windows"
    elif sys.platform == "darwin":
        conda_platform = "macos"
    else:
        conda_platform = "linux"
    filename = os.path.join(
        "modules",
        "dials",
        ".conda-envs",
        "{platform}.txt".format(platform=conda_platform),
    )
    if not os.path.isfile(filename):
        raise RuntimeError(
            "The file {filename} is not available".format(filename=filename)
        )

    python_version = tuple(int(i) for i in python.split(".", 1))
    python_requirement = "conda-forge::python>=%d.%d,<%d.%d" % (
        python_version[0],
        python_version[1],
        python_version[0],
        python_version[1] + 1,
    )

    # make a new environment directory
    prefix = os.path.realpath("conda_base")

    # install a new environment or update and existing one
    if prefix in environments:
        command = "install"
        text_messages = ["Updating", "update of"]
    else:
        command = "create"
        text_messages = ["Installing", "installation into"]
    command_list = [
        conda_exe,
        command,
        "--prefix",
        prefix,
        "--file",
        filename,
        "--yes",
        "--channel",
        "conda-forge",
        "--override-channels",
        python_requirement,
    ]
    if os.name == "nt":
        command_list = [
            "cmd.exe",
            "/C",
            " ".join(
                [os.path.join(conda_base, "Scripts", "activate"), "base", "&&"]
                + command_list
            ),
        ]
    print(
        "{text} dials environment from {filename} with Python {python}".format(
            text=text_messages[0], filename=filename, python=python
        )
    )
    for retry in range(5):
        retry += 1
        try:
            run_command(
                workdir=".",
                command=command_list,
                description="Installing base directory",
            )
        except Exception:
            print(
                """
*******************************************************************************
There was a failure in constructing the conda environment.
Attempt {retry} of 5 will start {retry} minute(s) from {t}.
*******************************************************************************
""".format(
                    retry=retry, t=time.asctime()
                )
            )
            time.sleep(retry * 60)
        else:
            break
    else:
        sys.exit(
            """
The conda environment could not be constructed. Please check that there is a
working network connection for downloading conda packages.
"""
        )
    print("Completed {text}:\n  {prefix}".format(text=text_messages[1], prefix=prefix))
    with open(os.path.join(prefix, ".condarc"), "w") as fh:
        fh.write(
            """
changeps1: False
channels:
  - conda-forge
""".lstrip()
        )

    # on Windows, also download the Visual C++ 2008 Redistributable
    # use the same version as conda-forge
    # https://github.com/conda-forge/vs2008_runtime-feedstock
    if os.name == "nt":
        download_to_file(
            "https://download.microsoft.com/download/5/D/8/5D8C65CB-C849-4025-8E95-C3966CAFD8AE/vcredist_x64.exe",
            os.path.join(prefix, "vcredist_x64.exe"),
        )

    # check that environment file is updated
    if prefix not in get_environments():
        raise RuntimeError(
            """
The newly installed environment cannot be found in
${HOME}/.conda/environments.txt.
"""
        )


_BUILD_DIR = "build"


def tar_extract(workdir, archive):
    # using tarfile module rather than unix tar command which is not platform independent
    with tarfile.open(os.path.join(workdir, archive), errorlevel=2) as tar:
        tar.extractall(path=workdir)
        tarfoldername = os.path.join(
            workdir, os.path.commonprefix(tar.getnames()).split("/")[0]
        )
    # take full permissions on all extracted files
    module = os.path.join(workdir, tarfoldername)
    for root, dirs, files in os.walk(module):
        for fname in files:
            full_path = os.path.join(root, fname)
            os.chmod(
                full_path, stat.S_IREAD | stat.S_IWRITE | stat.S_IRGRP | stat.S_IROTH
            )


def run_command(command, workdir=_BUILD_DIR, description=None):
    print("===== Running in %s:" % workdir, description or " ".join(command))
    if workdir:
        try:
            os.makedirs(workdir)
        except OSError:
            pass
    try:
        p = subprocess.Popen(args=command, cwd=workdir, env=clean_env)
    except Exception as e:
        if isinstance(e, OSError):
            if e.errno == 2:
                executable = os.path.normpath(os.path.join(workdir, command[0]))
                raise RuntimeError("Could not run %s: File not found" % executable)
        if "child_traceback" in dir(e):
            print("Calling subprocess resulted in error; ", e.child_traceback)
        raise e

    try:
        p.wait()
    except KeyboardInterrupt:
        print("\nReceived CTRL+C, trying to terminate subprocess...\n")
        p.terminate()
        raise
    if p.returncode:
        sys.exit("Process failed with return code %s" % p.returncode)


def download_to_file(url, file, quiet=False, cache=True):
    """Downloads a URL to file. Returns the file size.
       Returns -1 if the downloaded file size does not match the expected file
       size
       Returns -2 if the download is skipped due to the file at the URL not
       being newer than the local copy (identified by A. matching timestamp and
       size, or B. matching etag).
    """

    # Create directory structure if necessary
    if os.path.dirname(file):
        try:
            os.makedirs(os.path.dirname(file))
        except Exception:
            pass

    localcopy = os.path.isfile(file)

    # Get existing ETag, if present
    etag = None
    tagfile = "%s/.%s.etag" % os.path.split(os.path.abspath(file))
    if cache and os.path.isfile(tagfile):
        if not localcopy:
            # Having an ETag without a file is pointless
            os.remove(tagfile)
        else:
            with open(tagfile, "r") as tf:
                etag = tf.readline()

    try:
        from ssl import SSLError
    except ImportError:
        SSLError = None

    # Open connection to remote server
    try:
        url_request = Request(url)
        if etag:
            url_request.add_header("If-None-Match", etag)
        if localcopy:
            # Shorten timeout to 7 seconds if a copy of the file is already present
            socket = urlopen(url_request, None, 7)
        else:
            socket = urlopen(url_request)
    except SSLError as e:
        # This could be a timeout
        if localcopy:
            # Download failed for some reason, but a valid local copy of
            # the file exists, so use that one instead.
            if not quiet:
                print(str(e))
            return -2
        # otherwise pass on the error message
        raise
    except (pysocket.timeout, HTTPError) as e:
        if isinstance(e, HTTPError) and etag and e.code == 304:
            # When using ETag. a 304 error means everything is fine
            if not quiet:
                print("local copy is current (etag)")
            return -2
        if localcopy:
            # Download failed for some reason, but a valid local copy of
            # the file exists, so use that one instead.
            if not quiet:
                print(str(e))
            return -2
        # otherwise pass on the error message
        raise
    except URLError as e:
        if localcopy:
            # Download failed for some reason, but a valid local copy of
            # the file exists, so use that one instead.
            if not quiet:
                print(str(e))
            return -2
        # if url fails to open, try using curl
        # temporary fix for old OpenSSL in system Python on macOS
        # https://github.com/cctbx/cctbx_project/issues/33
        command = ["/usr/bin/curl", "--http1.0", "-fLo", file, "--retry", "5", url]
        subprocess.call(command)
        socket = None  # prevent later socket code from being run
        try:
            received = os.path.getsize(file)
        except OSError:
            raise RuntimeError("Download failed")

    if socket is not None:
        try:
            file_size = int(socket.info().get("Content-Length"))
        except Exception:
            file_size = 0

        if os.path.isfile(tagfile):
            # ETag did not match, so delete any existing ETag.
            os.remove(tagfile)

        remote_mtime = 0
        try:
            remote_mtime = time.mktime(socket.info().getdate("last-modified"))
        except Exception:
            pass

        if file_size > 0:
            if remote_mtime > 0:
                # check if existing file matches remote size and timestamp
                try:
                    (
                        mode,
                        ino,
                        dev,
                        nlink,
                        uid,
                        gid,
                        size,
                        atime,
                        mtime,
                        ctime,
                    ) = os.stat(file)
                    if (size == file_size) and (remote_mtime == mtime):
                        if not quiet:
                            print("local copy is current")
                        socket.close()
                        return -2
                except Exception:
                    # proceed with download if timestamp/size check fails for any reason
                    pass

            hr_size = (file_size, "B")
            if hr_size[0] > 500:
                hr_size = (hr_size[0] / 1024, "kB")
            if hr_size[0] > 500:
                hr_size = (hr_size[0] / 1024, "MB")
            if not quiet:
                print("%.1f %s" % hr_size)
                print("    [0%", end="")
                sys.stdout.flush()  # becomes print(flush=True) when we move to 3.3+

        received = 0
        block_size = 8192
        progress = 1
        # Allow for writing the file immediately so we can empty the buffer
        tmpfile = file + ".tmp"

        f = open(tmpfile, "wb")
        while True:
            block = socket.read(block_size)
            received += len(block)
            f.write(block)
            if file_size > 0 and not quiet:
                while (100 * received / file_size) > progress:
                    progress += 1
                    if (progress % 20) == 0:
                        print(progress, end="%")
                        sys.stdout.flush()  # becomes print(flush=True) when we move to 3.3+
                    elif (progress % 2) == 0:
                        print(".", end="")
                        sys.stdout.flush()  # becomes print(flush=True) when we move to 3.3+
            if not block:
                break
        f.close()
        socket.close()

        if not quiet:
            if file_size > 0:
                print("]")
            else:
                print("%d kB" % (received / 1024))
            sys.stdout.flush()  # becomes print(flush=True) when we move to 3.3+

        # Do not overwrite file during the download. If a download temporarily fails we
        # may still have a clean, working (yet older) copy of the file.
        shutil.move(tmpfile, file)

        if (file_size > 0) and (file_size != received):
            return -1

        if remote_mtime > 0:
            # set file timestamp if timestamp information is available
            st = os.stat(file)
            atime = st[stat.ST_ATIME]  # current access time
            os.utime(file, (atime, remote_mtime))

        if cache and socket.info().get("ETag"):
            # If the server sent an ETAG, then keep it alongside the file
            with open(tagfile, "w") as tf:
                tf.write(socket.info().get("ETag"))

    return received


def unzip(archive, directory, trim_directory=0):
    """unzip a file into a directory."""
    if not zipfile.is_zipfile(archive):
        raise Exception(
            "Can not install %s: %s is not a valid .zip file" % (directory, archive)
        )
    z = zipfile.ZipFile(archive, "r")
    for member in z.infolist():
        is_directory = member.filename.endswith("/")
        filename = os.path.join(*member.filename.split("/")[trim_directory:])
        if filename != "":
            filename = os.path.normpath(filename)
            if "../" in filename:
                raise Exception(
                    "Archive %s contains invalid filename %s" % (archive, filename)
                )
            filename = os.path.join(directory, filename)
            upperdirs = os.path.dirname(filename)
            try:
                if is_directory and not os.path.exists(filename):
                    os.makedirs(filename)
                elif upperdirs and not os.path.exists(upperdirs):
                    os.makedirs(upperdirs)
            except Exception:
                pass
            if not is_directory:
                with z.open(member) as source:
                    with open(filename, "wb") as target:
                        shutil.copyfileobj(source, target)

                # Preserve executable permission, if set
                unix_executable = member.external_attr >> 16 & 0o111
                # rwxrwxrwx => --x--x--x => 0o111
                if unix_executable:
                    mode = os.stat(filename).st_mode
                    mode |= (mode & 0o444) >> 2  # copy R bits to X
                    # r--r--r-- => 0o444
                    os.chmod(filename, mode)
    z.close()


def set_git_repository_config_to_rebase(config):
    with open(config, "r") as fh:
        cfg = fh.readlines()

    branch, remote, rebase = False, False, False
    insertions = []
    for n, line in enumerate(cfg):
        if line.startswith("["):
            if branch and remote and not rebase:
                insertions.insert(0, (n, branch))
            if line.startswith("[branch"):
                branch = line.split('"')[1]
            else:
                branch = False
            remote, rebase = False, False
        if re.match(r"remote\s*=", line.strip()):
            remote = True
        if re.match(r"rebase\s*=", line.strip()):
            rebase = True
    if branch and remote and not rebase:
        insertions.insert(0, (n + 1, branch))
    for n, branch in insertions:
        cfg.insert(n, "\trebase = true\n")
    with open(config, "w") as fh:
        fh.write("".join(cfg))


def git(
    module, source_list, branch=None, git_available=True, reference_base=None,
):
    """Retrieve a git repository, either by running git directly
       or by downloading and unpacking an archive."""
    destination = os.path.join("modules", module)
    destpath, destdir = os.path.split(destination)

    if reference_base:
        reference = os.path.join(reference_base, module)
    else:
        reference = None

    if os.path.exists(destination):
        if not os.path.exists(os.path.join(destination, ".git")):
            return module, "WARNING", "Existing non-git directory -- skipping"
        if not git_available:
            return module, "WARNING", "can not update module, git command not found"

        with open(os.path.join(destination, ".git", "HEAD"), "r") as fh:
            if fh.read(4) != "ref:":
                return (
                    module,
                    "WARNING",
                    "Can not update existing git repository! You are not on a branch.\n"
                    "This may be legitimate when run eg. via Jenkins, but be aware that you cannot commit any changes",
                )

        with concurrent_git_connection_limit:
            p = subprocess.Popen(
                args=["git", "pull", "--rebase"],
                cwd=destination,
                env=clean_env,
                stdout=subprocess.PIPE,
                stderr=subprocess.STDOUT,
            )
            # This may fail for unclean trees and merge problems. In this case manual
            # user intervention will be required.
            # For the record, you can clean up the tree and *discard ALL changes* with
            #   git reset --hard origin/master
            #   git clean -dffx
            try:
                output, _ = p.communicate()
                output = output.decode("latin-1")
            except KeyboardInterrupt:
                print("\nReceived CTRL+C, trying to terminate subprocess...\n")
                p.terminate()
                raise
        if p.returncode:
            return (
                module,
                "WARNING",
                "Can not update existing git repository! Unclean tree or merge problems.\n"
                + output,
            )
        # Show the hash for the checked out commit for debugging purposes
        p = subprocess.Popen(
            args=["git", "rev-parse", "HEAD", "--abbrev-ref", "HEAD"],
            cwd=destination,
            stdout=subprocess.PIPE,
            stderr=subprocess.STDOUT,
        )
        output, _ = p.communicate()
        output = output.decode("latin-1")
        if p.returncode:
            return module, "WARNING", "Can not get git repository revision\n" + output
        output = output.split()
        if len(output) == 2:
            return module, "OK", "Checked out revision %s (%s)" % (output[0], output[1])
        return module, "OK", "Checked out revision " + output[0].strip()

    git_parameters = []
    if branch:
        git_parameters.extend(["-b", branch])
    try:
        os.makedirs(destpath)
    except OSError:
        pass
    for source_candidate in source_list:
        if not source_candidate.lower().startswith("http"):
            connection = source_candidate.split(":")[0]
            if not ssh_allowed_for_connection(connection):
                continue
        if source_candidate.lower().endswith(".git"):
            if not git_available:
                continue
            if (
                reference
                and os.path.exists(reference)
                and os.path.exists(os.path.join(reference, ".git"))
            ):
                reference_parameters = ["--reference", reference]
            else:
                reference_parameters = []
            with concurrent_git_connection_limit:
                p = subprocess.Popen(
                    args=["git", "clone", "--recursive"]
                    + git_parameters
                    + [source_candidate, destdir]
                    + reference_parameters,
                    cwd=destpath,
                    env=clean_env,
                    stdout=subprocess.PIPE,
                    stderr=subprocess.STDOUT,
                )
                try:
                    output, _ = p.communicate()
                    output = output.decode("latin-1")
                except KeyboardInterrupt:
                    print("\nReceived CTRL+C, trying to terminate subprocess...\n")
                    p.terminate()
                    raise
            if p.returncode:
                return (module, "ERROR", "Can not checkout git repository\n" + output)
            if reference_parameters:
                # Sever the link between checked out and reference repository
                returncode = subprocess.call(
                    ["git", "repack", "-a", "-d"],
                    cwd=destination,
                    env=clean_env,
                    stdout=devnull,
                    stderr=devnull,
                )
                if returncode:
                    return (
                        module,
                        "ERROR",
                        "Could not detach git repository from reference. Repository may be in invalid state!\n"
                        "Run 'git repack -a -d' in the repository, or delete and recreate it",
                    )
                alternates = os.path.join(
                    destination, ".git", "objects", "info", "alternates"
                )
                if os.path.exists(alternates):
                    os.remove(alternates)
            set_git_repository_config_to_rebase(
                os.path.join(destination, ".git", "config")
            )
            # Show the hash for the checked out commit for debugging purposes
            p = subprocess.Popen(
                args=["git", "rev-parse", "HEAD"],
                cwd=destination,
                stdout=subprocess.PIPE,
                stderr=subprocess.STDOUT,
            )
            output, _ = p.communicate()
            output = output.decode("latin-1")
            if p.returncode:
                return (
                    module,
                    "WARNING",
                    "Can not get git repository revision\n" + output,
                )
            return module, "OK", "Checked out revision " + output.strip()
        filename = "%s-%s" % (module, urlparse(source_candidate)[2].split("/")[-1])
        filename = os.path.join(destpath, filename)
        download_to_file(source_candidate, filename, quiet=True)
        unzip(filename, destination, trim_directory=1)
        return module, "OK", "Downloaded from static archive"

    if git_available:
        return module, "ERROR", "Sources not available"
    return module, "ERROR", "Sources not available. No git installation available"


REPOSITORIES = (
    "cctbx/annlib_adaptbx",
    "cctbx/boost",
    "cctbx/cctbx_project",
    "cctbx/dxtbx",
<<<<<<< HEAD
    "dials/annlib",
    "dials/cbflib",
    "dials/ccp4io",
    "dials/ccp4io_adaptbx",
    "dials/clipper",
    "dials/dials",
    "dials/eigen",
    "dials/gui_resources",
    "dials/tntbx",
=======
    "ssrl-px/iota",
>>>>>>> 5e26043a
    "xia2/xia2",
)

###################################
##### Base Configuration      #####
###################################


class DIALSBuilder(object):
    # Configure these cctbx packages
    LIBTBX = [
        "cctbx",
        "cbflib",
        "dxtbx",
        "scitbx",
        "libtbx",
        "iotbx",
        "mmtbx",
        "smtbx",
        "gltbx",
        "wxtbx",
        "dials",
        "xia2",
        "prime",
        "iota",
        "--skip_phenix_dispatchers",
    ]

    def __init__(self, options):
        """Create and add all the steps."""
        self.git_reference = options.git_reference
        self.git_branches = dict(options.branch or [])
        self.steps = []
        # self.config_flags are only from the command line
        # LIBTBX can still be used to always set flags specific to a builder
        self.config_flags = options.config_flags or []

        # Add sources
        if "update" in options.actions:
            self.update_sources()

        # always remove .pyc files
        self.remove_pycs()

        # Build base packages
        if "base" in options.actions:
            install_conda(python=options.python)

        # Configure, make, get revision numbers
        if "build" in options.actions:
            self.add_configure()
            self.add_make()

        # Tests, tests
        if "tests" in options.actions:
            self.add_tests()

        if "build" in options.actions:
            self.add_refresh()
            self.add_precommit()

    @staticmethod
    def remove_pycs():
        if not os.path.exists("modules"):
            return
        print("\n  removing .pyc files in %s" % os.path.join(os.getcwd(), "modules"))
        i = 0
        for root, dirs, files in os.walk("modules"):
            if ".git" in dirs:
                del dirs[dirs.index(".git")]
            for name in files:
                if name.endswith(".pyc"):
                    os.remove(os.path.join(root, name))
                    i += 1
        print("  removed %d files" % i)

    def run(self):
        for i in self.steps:
            result = i()
            if result:
                print(result)

    def update_sources(self):
        if self.git_reference:
            reference_base = os.path.abspath(os.path.expanduser(self.git_reference))
        else:
            if os.name == "posix" and pysocket.gethostname().endswith(".diamond.ac.uk"):
                reference_base = (
                    "/dls/science/groups/scisoft/DIALS/repositories/git-reference"
                )
            else:
                reference_base = None
        try:
            git_available = not subprocess.call(
                ["git", "--version"], stdout=devnull, stderr=devnull
            )
        except OSError:
            git_available = False

        def git_fn(repository):
            modulename = repository.split("/")[1]
            branch = self.git_branches.get(modulename)
            git_source = [
                "git@github.com:%s.git" % repository,
                "https://github.com/%s.git" % repository,
                "https://github.com/%s/archive/%s.zip"
                % (repository, branch or "master"),
            ]
            return git(
                modulename,
                git_source,
                branch=branch,
                git_available=git_available,
                reference_base=reference_base,
            )

        update_pool = multiprocessing.pool.ThreadPool(20)
        try:
            for result in update_pool.imap_unordered(git_fn, REPOSITORIES):
                # for r in REPOSITORIES:
                #  result = git_fn(r)
                module, result, output = result
                output = (result + " - " + output).replace(
                    "\n", "\n" + " " * (len(module + result) + 5)
                )
                if os.name == "posix" and sys.stdout.isatty():
                    if result == "OK":
                        output = "\x1b[32m" + output + "\x1b[0m"
                    elif result == "WARNING":
                        output = "\x1b[33m" + output + "\x1b[0m"
                    elif result == "ERROR":
                        output = "\x1b[31m" + output + "\x1b[0m"
                print(module + ": " + output)
        except KeyboardInterrupt:
            update_pool.terminate()
            sys.exit("\naborted with Ctrl+C")
        except Exception:
            update_pool.terminate()
            raise
        update_pool.close()
        update_pool.join()

        msgpack = "msgpack-3.1.1.tar.gz"
        for retry in range(5):
            try:
                print("Downloading msgpack:", end=" ")
                result = download_to_file(
                    random.choice(
                        [
                            "https://gitcdn.xyz/repo/dials/dependencies/dials-1.13/",
                            "https://gitcdn.link/repo/dials/dependencies/dials-1.13/",
                            "https://github.com/dials/dependencies/raw/dials-1.13/",
                        ]
                    )
                    + msgpack,
                    os.path.join("modules", msgpack),
                )
                assert result > 0 or result == -2
            except Exception as err:
                print("Error downloading msgpack. (%s) Retrying..." % err)
                time.sleep(3)
            else:
                break
        else:
            sys.exit("Could not download msgpack")
        tar_extract("modules", msgpack)

    def add_command(self, command, description=None, workdir=None, args=None):
        if os.name == "nt":
            command = command + ".bat"
        # Relative path to workdir.
        workdir = workdir or [_BUILD_DIR]
        dots = [".."] * len(workdir)
        if workdir[0] == ".":
            dots = []
        if os.name == "nt":
            dots.extend([os.getcwd(), _BUILD_DIR, "bin", command])
        else:
            dots.extend([_BUILD_DIR, "bin", command])
        self.steps.append(
            functools.partial(
                run_command,
                command=[os.path.join(*dots)] + (args or []),
                description=description or command,
                workdir=os.path.join(*workdir),
            )
        )

    def add_indirect_command(self, command, args=None):
        if os.name == "nt":
            command = command + ".bat"
        # Relative path to workdir.
        workdir = [_BUILD_DIR]
        dots = [".."] * len(workdir)
        if workdir[0] == ".":
            dots = []
        if os.name == "nt":
            dots.extend([os.getcwd(), _BUILD_DIR, "bin", command])
        else:
            dots.extend([_BUILD_DIR, "bin", command])
        self.steps.append(
            functools.partial(
                run_command,
                command=["./indirection.sh", os.path.join(*dots)] + (args or []),
                description="(via conda environment) " + command,
                workdir=os.path.join(*workdir),
            )
        )

    def add_refresh(self):
        self.add_command("libtbx.refresh", description="libtbx.refresh", workdir=["."])

    def add_precommit(self):
        self.add_command(
            "libtbx.precommit",
            description="libtbx.precommit install",
            workdir=["."],
            args=["install"],
        )

    def add_configure(self):
        if os.name == "nt":
            conda_python = os.path.join(os.getcwd(), "conda_base", "python.exe")
        elif sys.platform.startswith("darwin"):
            conda_python = os.path.join(
                "..", "conda_base", "python.app", "Contents", "MacOS", "python"
            )
        else:
            conda_python = os.path.join("..", "conda_base", "bin", "python")

        if not any(flag.startswith("--compiler=") for flag in self.config_flags):
            self.config_flags.append("--compiler=conda")
        if "--enable_cxx11" not in self.config_flags:
            self.config_flags.append("--enable_cxx11")
        if "--use_conda" not in self.config_flags:
            self.config_flags.append("--use_conda")

        with open("dials", "w"):
            pass  # ensure we write a new-style environment setup script

        configcmd = (
            [
                conda_python,
                os.path.join(
                    "..", "modules", "cctbx_project", "libtbx", "configure.py"
                ),
            ]
            + self.LIBTBX
            + self.config_flags
        )
        self.steps.append(
            functools.partial(
                run_command,
                command=configcmd,
                description="run configure.py",
                workdir=_BUILD_DIR,
            )
        )
        self.steps.append(self.generate_environment_indirector)

    def generate_environment_indirector(self):
        filename = os.path.join(os.getcwd(), _BUILD_DIR, "indirection.sh")
        with open(filename, "w") as fh:
            fh.write("#!/bin/bash\n")
            fh.write("source %s/conda_base/etc/profile.d/conda.sh\n" % os.getcwd())
            fh.write("conda activate %s/conda_base\n" % os.getcwd())
            fh.write('"$@"\n')
        mode = os.stat(filename).st_mode
        mode |= (mode & 0o444) >> 2  # copy R bits to X
        os.chmod(filename, mode)

    def add_make(self):
        try:
            nproc = len(os.sched_getaffinity(0))
        except AttributeError:
            nproc = multiprocessing.cpu_count()
        self.add_indirect_command("libtbx.scons", args=["-j", str(nproc)])
        # run build again to make sure everything is built
        self.add_indirect_command("libtbx.scons", args=["-j", str(nproc)])

    def add_tests(self):
        self.add_command(
            "libtbx.pytest",
            args=["--regression", "-n", "auto"],
            description="test dxtbx",
            workdir=["modules", "dxtbx"],
        )
        self.add_command(
            "libtbx.pytest",
            args=["--regression", "-n", "auto"],
            description="test DIALS",
            workdir=["modules", "dials"],
        )


def repository_at_tag(string):
    try:
        repository, tag = string.split("@", 1)
        return (repository, tag)
    except ValueError:
        raise argparse.ArgumentTypeError(
            "%s does not follow the repository@branch format" % string
        )


class Choices(tuple):
    # Python bug https://bugs.python.org/issue27227, https://bugs.python.org/issue9625
    def __new__(cls, *args, **kwargs):
        x = tuple.__new__(cls, *args, **kwargs)
        Choices.__init__(x, *args, **kwargs)
        return x

    def __init__(self, *args, **kwargs):
        self.default = []

    def __contains__(self, item):
        return tuple.__contains__(self, item) or item is self.default


def run():
    prog = os.environ.get("LIBTBX_DISPATCHER_NAME")
    if prog is None or prog.startswith("python") or prog.endswith("python"):
        prog = os.path.basename(sys.argv[0])

    description = """
  You may specify one or more actions:
    update - Update source repositories (cctbx, cbflib, etc.)
    base - Create conda environment
    build - Build
    tests - Run tests

  The default actions are: update, base, build

  Example:

    python bootstrap.py update base build tests
  """

    parser = argparse.ArgumentParser(
        prog=prog,
        description=description,
        formatter_class=argparse.RawDescriptionHelpFormatter,
    )
    action_choices = Choices(("update", "base", "build", "tests"))
    action_choices.default = ["update", "base", "build"]
    parser.add_argument(
        "actions",
        nargs="*",
        help="actions for building as described above",
        choices=action_choices,
        default=action_choices.default,
    )
    parser.add_argument(
        "--git-reference",
        help="Path to a directory containing reference copies of repositories for faster checkouts.",
    )
    parser.add_argument(
        "--config-flags",
        help="""Pass flags to the configuration step. Flags should
be passed separately with quotes to avoid confusion (e.g
--config_flags="--build=debug" --config_flags="--enable_cxx11")""",
        action="append",
        default=[],
    )
    parser.add_argument(
        "--python",
        help="Install this minor version of Python (default: %(default)s)",
        default="3.6",
        choices=["3.6", "3.7", "3.8"],
    )
    parser.add_argument(
        "--branch",
        type=repository_at_tag,
        action="append",
        help=(
            "during 'update' step when a repository is newly cloned set it to a given branch."
            "Specify as repository@branch, eg. 'dials@dials-next'"
        ),
    )

    options = parser.parse_args()
    print("Performing actions:", " ".join(options.actions))
    DIALSBuilder(options=options).run()
    print("\nBootstrap success: %s" % ", ".join(options.actions))


if __name__ == "__main__":
    run()<|MERGE_RESOLUTION|>--- conflicted
+++ resolved
@@ -793,7 +793,6 @@
     "cctbx/boost",
     "cctbx/cctbx_project",
     "cctbx/dxtbx",
-<<<<<<< HEAD
     "dials/annlib",
     "dials/cbflib",
     "dials/ccp4io",
@@ -803,9 +802,7 @@
     "dials/eigen",
     "dials/gui_resources",
     "dials/tntbx",
-=======
     "ssrl-px/iota",
->>>>>>> 5e26043a
     "xia2/xia2",
 )
 
