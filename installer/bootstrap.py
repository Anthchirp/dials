#!/usr/bin/env python
# -*- mode: python; coding: utf-8; indent-tabs-mode: nil; python-indent: 4 -*-

# Running bootstrap requires a minimum Python version of 2.7.

# To download this file:
# wget https://raw.githubusercontent.com/dials/dials/master/installer/bootstrap.py
# or
# curl https://raw.githubusercontent.com/dials/dials/master/installer/bootstrap.py > bootstrap.py

from __future__ import absolute_import, division, print_function

import argparse
import json
import multiprocessing.pool
import os
import re
import shutil
import socket as pysocket
import stat
import subprocess
import sys
import threading
import time
import warnings
import zipfile

try:  # Python 3
    from urllib.request import urlopen, Request
    from urllib.error import HTTPError, URLError
except ImportError:  # Python 2
    from urllib2 import urlopen, Request, HTTPError, URLError

# Clean environment for subprocesses
clean_env = {
    key: value
    for key, value in os.environ.items()
    if key not in ("PYTHONPATH", "LD_LIBRARY_PATH", "DYLD_LIBRARY_PATH")
}

devnull = open(os.devnull, "wb")  # to redirect unwanted subprocess output


def make_executable(filepath):
    if os.name == "posix":
        mode = os.stat(filepath).st_mode
        mode |= (mode & 0o444) >> 2  # copy R bits to X
        # r--r--r-- => 0o444
        os.chmod(filepath, mode)


allowed_ssh_connections = {}
concurrent_git_connection_limit = threading.Semaphore(5)


def install_miniconda(location):
    """Download and install Miniconda3"""
    if sys.platform.startswith("linux"):
        filename = "Miniconda3-latest-Linux-x86_64.sh"
    elif sys.platform == "darwin":
        filename = "Miniconda3-latest-MacOSX-x86_64.sh"
    elif os.name == "nt":
        filename = "Miniconda3-latest-Windows-x86_64.exe"
    else:
        raise NotImplementedError(
            "Unsupported platform %s / %s" % (os.name, sys.platform)
        )
    url = "https://repo.anaconda.com/miniconda/" + filename
    filename = os.path.join(location, filename)

    print("Downloading {url}:".format(url=url), end=" ")
    result = download_to_file(url, filename)
    if result in (0, -1):
        sys.exit("Miniconda download failed")

    # run the installer
    if os.name == "nt":
        command = [
            filename,
            "/InstallationType=JustMe",
            "/RegisterPython=0",
            "/AddToPath=0",
            "/S",
            "/D=" + location,
        ]
    else:
        command = ["/bin/sh", filename, "-b", "-u", "-p", location]

    print("Installing Miniconda")
    run_command(command=command, workdir=".")


def install_conda(python):
    if python in ("3.7", "3.8") and not sys.platform.startswith("linux"):
        print(
            "\n",
            "*" * 80 + "\n",
            " Python version {python} is not supported yet.\n".format(python=python),
            "*" * 80 + "\n\n",
        )

    # Find relevant conda base installation
    conda_base = os.path.realpath("miniconda")
    if os.name == "nt":
        conda_exe = os.path.join(conda_base, "Scripts", "conda.exe")
    else:
        conda_exe = os.path.join(conda_base, "bin", "conda")

    # default environment file for users
    environment_file = os.path.join(
        os.path.expanduser("~"), ".conda", "environments.txt"
    )

    def get_environments():
        """Return a set of existing conda environment paths"""
        try:
            with open(environment_file) as f:
                paths = f.readlines()
        except IOError:
            paths = []
        environments = set(
            os.path.normpath(env.strip()) for env in paths if os.path.isdir(env.strip())
        )
        env_dirs = (
            os.path.join(conda_base, "envs"),
            os.path.join(os.path.expanduser("~"), ".conda", "envs"),
        )
        for env_dir in env_dirs:
            if os.path.isdir(env_dir):
                for d in os.listdir(env_dir):
                    d = os.path.join(env_dir, d)
                    if os.path.isdir(d):
                        environments.add(d)

        return environments

    if os.path.isdir(conda_base) and os.path.isfile(conda_exe):
        print("Using miniconda installation from", conda_base)
    else:
        print("Installing miniconda into", conda_base)
        install_miniconda(conda_base)

    # verify consistency and check conda version
    if not os.path.isfile(conda_exe):
        sys.exit("Conda executable not found at " + conda_exe)

    environments = get_environments()

    conda_info = subprocess.check_output([conda_exe, "info", "--json"], env=clean_env)
    if sys.version_info.major > 2:
        conda_info = conda_info.decode("latin-1")
    conda_info = json.loads(conda_info)
    for env in environments:
        if env not in conda_info["envs"]:
            print("Consistency check:", env, "not in environments:")
            print(conda_info["envs"])
            warnings.warn(
                """
There is a mismatch between the conda settings in your home directory
and what "conda info" is reporting. This is not a fatal error, but if
an error is encountered, please check that your conda installation and
environments exist and are working.
""",
                RuntimeWarning,
            )

    # identify packages required for environment
    if os.name == "nt":
        conda_platform = "windows"
    elif sys.platform == "darwin":
        conda_platform = "macos"
    else:
        conda_platform = "linux"
    filename = os.path.join(
        "modules",
        "dials",
        ".conda-envs",
        "{platform}.txt".format(platform=conda_platform),
    )
    if not os.path.isfile(filename):
        raise RuntimeError(
            "The file {filename} is not available".format(filename=filename)
        )

    python_requirement = "conda-forge::python=%s.*" % python

    # make a new environment directory
    prefix = os.path.realpath("conda_base")

    # install a new environment or update and existing one
    if prefix in environments:
        command = "install"
        text_messages = ["Updating", "update of"]
    else:
        command = "create"
        text_messages = ["Installing", "installation into"]
    command_list = [
        conda_exe,
        command,
        "--prefix",
        prefix,
        "--file",
        filename,
        "--yes",
        "--channel",
        "conda-forge",
        "--override-channels",
        python_requirement,
    ]
    if os.name == "nt":
        command_list = [
            "cmd.exe",
            "/C",
            " ".join(
                [os.path.join(conda_base, "Scripts", "activate"), "base", "&&"]
                + command_list
            )
            .replace("<", "^<")
            .replace(">", "^>"),
        ]
    print(
        "{text} dials environment from {filename} with Python {python}".format(
            text=text_messages[0], filename=filename, python=python
        )
    )
    for retry in range(5):
        retry += 1
        try:
            run_command(
                command=command_list, workdir=".",
            )
        except Exception:
            print(
                """
*******************************************************************************
There was a failure in constructing the conda environment.
Attempt {retry} of 5 will start {retry} minute(s) from {t}.
*******************************************************************************
""".format(
                    retry=retry, t=time.asctime()
                )
            )
            time.sleep(retry * 60)
        else:
            break
    else:
        sys.exit(
            """
The conda environment could not be constructed. Please check that there is a
working network connection for downloading conda packages.
"""
        )
    print("Completed {text}:\n  {prefix}".format(text=text_messages[1], prefix=prefix))
    with open(os.path.join(prefix, ".condarc"), "w") as fh:
        fh.write(
            """
changeps1: False
channels:
  - conda-forge
""".lstrip()
        )

    # on Windows, also download the Visual C++ 2008 Redistributable
    # use the same version as conda-forge
    # https://github.com/conda-forge/vs2008_runtime-feedstock
    if os.name == "nt":
        download_to_file(
            "https://download.microsoft.com/download/5/D/8/5D8C65CB-C849-4025-8E95-C3966CAFD8AE/vcredist_x64.exe",
            os.path.join(prefix, "vcredist_x64.exe"),
        )

    # check that environment file is updated
    if prefix not in get_environments():
        raise RuntimeError(
            """
The newly installed environment cannot be found in
${HOME}/.conda/environments.txt.
"""
        )


def run_command(command, workdir):
    print("Running %s (in %s)" % (" ".join(command), workdir))
    workdir = os.path.abspath(workdir)
    try:
        os.makedirs(workdir)
    except OSError:
        pass
    try:
        p = subprocess.Popen(args=command, cwd=workdir, env=clean_env)
    except Exception as e:
        if isinstance(e, OSError):
            if e.errno == 2:
                executable = os.path.normpath(os.path.join(workdir, command[0]))
                raise RuntimeError("Could not run %s: File not found" % executable)
        if "child_traceback" in dir(e):
            print("Calling subprocess resulted in error; ", e.child_traceback)
        raise e

    try:
        p.wait()
    except KeyboardInterrupt:
        print("\nReceived CTRL+C, trying to stop subprocess...\n")
        p.terminate()
        raise
    if p.returncode:
        sys.exit("Process failed with return code %s" % p.returncode)


def run_indirect_command(command, args):
    print("(via conda environment) " + command)
    if os.name == "nt":
        filename = os.path.join("build", "indirection.cmd")
        with open(filename, "w") as fh:
<<<<<<< HEAD
            fh.write(
                "call %s\\conda_base\\condabin\\activate.bat\r\n" % os.getcwd()
            )
=======
            fh.write("call %s\\conda_base\\condabin\\activate.bat\r\n" % os.getcwd())
>>>>>>> 8b538c5f
            fh.write("shift\r\n")
            fh.write("%*\r\n")
        command = command + ".bat"
        indirection = ["cmd.exe", "/C", "indirection.cmd"]
    else:
        filename = os.path.join("build", "indirection.sh")
        with open(filename, "w") as fh:
            fh.write("#!/bin/bash\n")
            fh.write("source %s/conda_base/etc/profile.d/conda.sh\n" % os.getcwd())
            fh.write("conda activate %s/conda_base\n" % os.getcwd())
            fh.write('"$@"\n')
<<<<<<< HEAD
        mode = os.stat(filename).st_mode
        mode |= (mode & 0o444) >> 2  # copy R bits to X
        os.chmod(filename, mode)
        indirection = ["./indirection.sh"]
    run_command(
        command=indirection + [command] + args, workdir="build",
    )


def download_to_file(url, file, quiet=False, cache=True):
=======
        make_executable(filename)
        indirection = ["./indirection.sh"]
    run_command(
        command=[indirection, command] + args, workdir="build",
    )


def download_to_file(url, file, quiet=False):
>>>>>>> 8b538c5f
    """Downloads a URL to file. Returns the file size.
       Returns -1 if the downloaded file size does not match the expected file
       size
       Returns -2 if the download is skipped due to the file at the URL not
       being newer than the local copy (identified by matching timestamp and
       size)
    """

    # Create directory structure if necessary
    if os.path.dirname(file):
        try:
            os.makedirs(os.path.dirname(file))
        except Exception:
            pass

    localcopy = os.path.isfile(file)

    try:
        from ssl import SSLError
    except ImportError:
        SSLError = None

    # Open connection to remote server
    try:
        url_request = Request(url)
        if localcopy:
            # Shorten timeout to 7 seconds if a copy of the file is already present
            socket = urlopen(url_request, None, 7)
        else:
            socket = urlopen(url_request)
    except SSLError as e:
        # This could be a timeout
        if localcopy:
            # Download failed for some reason, but a valid local copy of
            # the file exists, so use that one instead.
            if not quiet:
                print(str(e))
            return -2
        # otherwise pass on the error message
        raise
    except (pysocket.timeout, HTTPError) as e:
        if localcopy:
            # Download failed for some reason, but a valid local copy of
            # the file exists, so use that one instead.
            if not quiet:
                print(str(e))
            return -2
        # otherwise pass on the error message
        raise
    except URLError as e:
        if localcopy:
            # Download failed for some reason, but a valid local copy of
            # the file exists, so use that one instead.
            if not quiet:
                print(str(e))
            return -2
        # if url fails to open, try using curl
        # temporary fix for old OpenSSL in system Python on macOS
        # https://github.com/cctbx/cctbx_project/issues/33
        command = ["/usr/bin/curl", "--http1.0", "-fLo", file, "--retry", "5", url]
        subprocess.call(command)
        socket = None  # prevent later socket code from being run
        try:
            received = os.path.getsize(file)
        except OSError:
            raise RuntimeError("Download failed")

    if socket is not None:
        try:
            file_size = int(socket.info().get("Content-Length"))
        except Exception:
            file_size = 0

        remote_mtime = 0
        try:
            remote_mtime = time.mktime(socket.info().getdate("last-modified"))
        except Exception:
            pass

        if file_size > 0:
            if remote_mtime > 0:
                # check if existing file matches remote size and timestamp
                try:
                    (
                        mode,
                        ino,
                        dev,
                        nlink,
                        uid,
                        gid,
                        size,
                        atime,
                        mtime,
                        ctime,
                    ) = os.stat(file)
                    if (size == file_size) and (remote_mtime == mtime):
                        if not quiet:
                            print("local copy is current")
                        socket.close()
                        return -2
                except Exception:
                    # proceed with download if timestamp/size check fails for any reason
                    pass

            hr_size = (file_size, "B")
            if hr_size[0] > 500:
                hr_size = (hr_size[0] / 1024, "kB")
            if hr_size[0] > 500:
                hr_size = (hr_size[0] / 1024, "MB")
            if not quiet:
                print("%.1f %s" % hr_size)
                print("    [0%", end="")
                sys.stdout.flush()  # becomes print(flush=True) when we move to 3.3+

        received = 0
        block_size = 8192
        progress = 1
        # Write to the file immediately so we can empty the buffer
        tmpfile = file + ".tmp"

        with open(tmpfile, "wb") as fh:
            while True:
                block = socket.read(block_size)
                received += len(block)
                fh.write(block)
                if file_size > 0 and not quiet:
                    while (100 * received / file_size) > progress:
                        progress += 1
                        if (progress % 20) == 0:
                            print(progress, end="%")
                            sys.stdout.flush()  # becomes print(flush=True) when we move to 3.3+
                        elif (progress % 2) == 0:
                            print(".", end="")
                            sys.stdout.flush()  # becomes print(flush=True) when we move to 3.3+
                if not block:
                    break
        socket.close()

        if not quiet:
            if file_size > 0:
                print("]")
            else:
                print("%d kB" % (received / 1024))
            sys.stdout.flush()  # becomes print(flush=True) when we move to 3.3+

        # Do not overwrite file during the download. If a download temporarily fails we
        # may still have a clean, working (yet older) copy of the file.
        shutil.move(tmpfile, file)

        if (file_size > 0) and (file_size != received):
            return -1

        if remote_mtime > 0:
            # set file timestamp if timestamp information is available
            st = os.stat(file)
            atime = st[stat.ST_ATIME]  # current access time
            os.utime(file, (atime, remote_mtime))

    return received


def unzip(archive, directory, trim_directory=0):
    """unzip a file into a directory."""
    if not zipfile.is_zipfile(archive):
        raise Exception(
            "Can not install %s: %s is not a valid .zip file" % (directory, archive)
        )
    z = zipfile.ZipFile(archive, "r")
    for member in z.infolist():
        is_directory = member.filename.endswith("/")
        filename = os.path.join(*member.filename.split("/")[trim_directory:])
        if filename != "":
            filename = os.path.normpath(filename)
            if "../" in filename:
                raise Exception(
                    "Archive %s contains invalid filename %s" % (archive, filename)
                )
            filename = os.path.join(directory, filename)
            upperdirs = os.path.dirname(filename)
            try:
                if is_directory and not os.path.exists(filename):
                    os.makedirs(filename)
                elif upperdirs and not os.path.exists(upperdirs):
                    os.makedirs(upperdirs)
            except Exception:
                pass
            if not is_directory:
                with z.open(member) as source:
                    with open(filename, "wb") as target:
                        shutil.copyfileobj(source, target)

                # Preserve executable permission, if set
                unix_executable = member.external_attr >> 16 & 0o111
                # rwxrwxrwx => --x--x--x => 0o111
                if unix_executable:
                    make_executable(filename)
    z.close()


def set_git_repository_config_to_rebase(config):
    with open(config, "r") as fh:
        cfg = fh.readlines()

    branch, remote, rebase = False, False, False
    insertions = []
    for n, line in enumerate(cfg):
        if line.startswith("["):
            if branch and remote and not rebase:
                insertions.insert(0, (n, branch))
            if line.startswith("[branch"):
                branch = line.split('"')[1]
            else:
                branch = False
            remote, rebase = False, False
        if re.match(r"remote\s*=", line.strip()):
            remote = True
        if re.match(r"rebase\s*=", line.strip()):
            rebase = True
    if branch and remote and not rebase:
        insertions.insert(0, (n + 1, branch))
    for n, branch in insertions:
        cfg.insert(n, "\trebase = true\n")
    with open(config, "w") as fh:
        fh.write("".join(cfg))


def git(module, git_available, ssh_available, reference_base, settings):
    """Retrieve a git repository, either by running git directly
       or by downloading and unpacking an archive.
    """
    destination = os.path.join("modules", module)

    if os.path.exists(destination):
        if not os.path.exists(os.path.join(destination, ".git")):
            return module, "WARNING", "Existing non-git directory -- skipping"
        if not git_available:
            return module, "WARNING", "can not update module, git command not found"

        with open(os.path.join(destination, ".git", "HEAD"), "r") as fh:
            if fh.read(4) != "ref:":
                return (
                    module,
                    "WARNING",
                    "Can not update existing git repository! You are not on a branch.\n"
                    "This may be legitimate when run eg. via Jenkins, but be aware that you cannot commit any changes",
                )

        with concurrent_git_connection_limit:
            p = subprocess.Popen(
                args=["git", "pull", "--rebase"],
                cwd=destination,
                env=clean_env,
                stdout=subprocess.PIPE,
                stderr=subprocess.STDOUT,
            )
            # This may fail for unclean trees and merge problems. In this case manual
            # user intervention will be required.
            # For the record, you can clean up the tree and *discard ALL changes* with
            #   git reset --hard origin/master
            #   git clean -dffx
            try:
                output, _ = p.communicate()
                output = output.decode("latin-1")
            except KeyboardInterrupt:
                print("\nReceived CTRL+C, trying to terminate subprocess...\n")
                p.terminate()
                raise
        if p.returncode:
            return (
                module,
                "WARNING",
                "Can not update existing git repository! Unclean tree or merge problems.\n"
                + output,
            )
        # Show the hash for the checked out commit for debugging purposes
        p = subprocess.Popen(
            args=["git", "rev-parse", "HEAD", "--abbrev-ref", "HEAD"],
            cwd=destination,
            stdout=subprocess.PIPE,
            stderr=subprocess.STDOUT,
        )
        output, _ = p.communicate()
        output = output.decode("latin-1")
        if p.returncode:
            return module, "WARNING", "Can not get git repository revision\n" + output
        output = output.split()
        if len(output) == 2:
            return module, "OK", "Checked out revision %s (%s)" % (output[0], output[1])
        return module, "OK", "Checked out revision " + output[0].strip()

    try:
        os.makedirs("modules")
    except OSError:
        pass

<<<<<<< HEAD
    if git_available:
        return module, "ERROR", "Sources not available"
    return module, "ERROR", "Sources not available. No git installation available"


REPOSITORIES = (
    "cctbx/annlib_adaptbx",
    "cctbx/cctbx_project",
    "cctbx/dxtbx",
    "dials/annlib",
    "dials/cbflib",
    "dials/ccp4io",
    "dials/ccp4io_adaptbx",
    "dials/clipper",
    "dials/dials",
    "dials/gui_resources",
    "dials/tntbx",
    "ssrl-px/iota",
    "xia2/xia2",
)
=======
    remote_branch = settings.get("branch-remote", settings["branch-local"])

    if not git_available:
        # Fall back to downloading a static archive
        url = "https://github.com/%s/archive/%s.zip" % (
            settings.get("effective-repository", settings.get("base-repository")),
            remote_branch,
        )
        filename = os.path.join("modules", "%s-%s.zip" % (module, remote_branch))
        try:
            download_to_file(url, filename, quiet=True)
        except Exception:
            print("Error downloading", url)
            raise
        unzip(filename, destination, trim_directory=1)
        return module, "OK", "Downloaded branch %s from static archive" % remote_branch

    if ssh_available:
        remote_pattern = "git@github.com:%s.git"
    else:
        remote_pattern = "https://github.com/%s.git"

    secondary_remote = settings.get("effective-repository") and (
        settings["effective-repository"] != settings.get("base-repository")
    )
    direct_branch_checkout = []
    if not secondary_remote and remote_branch == settings["branch-local"]:
        direct_branch_checkout = ["-b", remote_branch]
    reference_parameters = []
    if reference_base and os.path.exists(os.path.join(reference_base, module, ".git")):
        reference_parameters = ["--reference", os.path.join(reference_base, module)]

    with concurrent_git_connection_limit:
        p = subprocess.Popen(
            args=["git", "clone", "--recursive"]
            + direct_branch_checkout
            + [
                remote_pattern
                % settings.get("base-repository", settings.get("effective-repository")),
                module,
            ]
            + reference_parameters,
            cwd="modules",
            env=clean_env,
            stdout=subprocess.PIPE,
            stderr=subprocess.STDOUT,
        )
        try:
            output, _ = p.communicate()
            output = output.decode("latin-1")
        except KeyboardInterrupt:
            print("\nReceived CTRL+C, trying to terminate subprocess...\n")
            p.terminate()
            raise
        if p.returncode:
            return (module, "ERROR", "Can not checkout git repository\n" + output)

    if reference_parameters:
        # Sever the link between checked out and reference repository
        returncode = subprocess.call(
            ["git", "repack", "-a", "-d"],
            cwd=destination,
            env=clean_env,
            stdout=devnull,
            stderr=devnull,
        )
        if returncode:
            return (
                module,
                "ERROR",
                "Could not detach git repository from reference. Repository may be in invalid state!\n"
                "Run 'git repack -a -d' in the repository, or delete and recreate it",
            )
        alternates = os.path.join(destination, ".git", "objects", "info", "alternates")
        if os.path.exists(alternates):
            os.remove(alternates)

    if secondary_remote:
        returncode = subprocess.call(
            [
                "git",
                "remote",
                "add",
                "upstream",
                remote_pattern % settings["effective-repository"],
            ],
            cwd=destination,
            env=clean_env,
            stdout=devnull,
            stderr=devnull,
        )
        if returncode:
            return (
                module,
                "ERROR",
                "Could not add upstream remote to repository. Repository may be in invalid state!",
            )
        with concurrent_git_connection_limit:
            returncode = subprocess.call(
                ["git", "fetch", "upstream"],
                cwd=destination,
                env=clean_env,
                stdout=devnull,
                stderr=devnull,
            )
        if returncode:
            return (
                module,
                "ERROR",
                "Could not fetch upstream repository %s. Repository may be in invalid state!"
                % settings["effective-repository"],
            )

    set_git_repository_config_to_rebase(os.path.join(destination, ".git", "config"))

    if not direct_branch_checkout:
        # set up the local branch with tracking
        returncode = subprocess.call(
            [
                "git",
                "checkout",
                "-B",
                settings["branch-local"],
                "--track",
                "%s/%s" % ("upstream" if secondary_remote else "origin", remote_branch),
            ],
            cwd=destination,
            env=clean_env,
            stdout=devnull,
            stderr=devnull,
        )

        if secondary_remote:
            # When checking out a branch from a secondary repository under a
            # different name set up a git pre-commit hook to write protect
            # this branch.
            hookfile = os.path.join(destination, ".git", "hooks", "pre-commit")
            with open(hookfile, "w") as fh:
                fh.write(
                    """
#!/bin/sh

#
# Reject commits to '{branch}' to avoid accidental
# commits to the alternate repository {repository}
#

if [ "$(git rev-parse --abbrev-ref HEAD)" == "{branch}" ]
then
    echo "Please do not commit to the '{branch}' branch."
    echo "You can create a new branch or commit directly to master."
    echo
    exit 1
fi
""".format(
                        branch=settings["branch-local"],
                        repository=settings["effective-repository"],
                    )
                )
            make_executable(hookfile)

    # Show the hash for the checked out commit for debugging purposes
    p = subprocess.Popen(
        args=["git", "rev-parse", "HEAD"],
        cwd=destination,
        stdout=subprocess.PIPE,
        stderr=subprocess.STDOUT,
    )
    output, _ = p.communicate()
    output = output.decode("latin-1")
    if p.returncode:
        return (
            module,
            "WARNING",
            "Can not get git repository revision\n" + output,
        )
    git_status = settings["branch-local"]
    if settings["branch-local"] != remote_branch:
        git_status += " tracking " + remote_branch
    if secondary_remote:
        git_status += " at " + settings["effective-repository"]
    return module, "OK", "Checked out revision %s (%s)" % (output.strip(), git_status)
>>>>>>> 8b538c5f


def update_sources(options):
    if options.git_reference:
        reference_base = os.path.abspath(os.path.expanduser(options.git_reference))
    else:
        if os.name == "posix" and pysocket.gethostname().endswith(".diamond.ac.uk"):
            reference_base = (
                "/dls/science/groups/scisoft/DIALS/repositories/git-reference"
            )
        else:
            reference_base = None
    try:
        git_available = not subprocess.call(
            ["git", "--version"], stdout=devnull, stderr=devnull
        )
    except OSError:
        git_available = False
<<<<<<< HEAD

    git_branches = dict(options.branch)

    def git_fn(repository):
        modulename = repository.split("/")[1]
        branch = git_branches.get(modulename)
        git_source = [
            "git@github.com:%s.git" % repository,
            "https://github.com/%s.git" % repository,
            "https://github.com/%s/archive/%s.zip" % (repository, branch or "master"),
        ]
        return git(
            modulename,
            git_source,
            branch=branch,
            git_available=git_available,
            reference_base=reference_base,
=======
    ssh_available = False
    if git_available:
        try:
            returncode = subprocess.call(
                [
                    "ssh",
                    "-oBatchMode=yes",
                    "-oStrictHostKeyChecking=no",
                    "-T",
                    "git@github.com",
                ],
                stdout=devnull,
                stderr=devnull,
            )
            # SSH errors lead to 255
            ssh_available = returncode in (0, 1)
        except OSError:
            pass

    repositories = {
        source.split("/")[1]: {"base-repository": source, "branch-local": "master"}
        for source in (
            "cctbx/annlib_adaptbx",
            "cctbx/cctbx_project",
            "cctbx/dxtbx",
            "dials/annlib",
            "dials/cbflib",
            "dials/ccp4io",
            "dials/ccp4io_adaptbx",
            "dials/clipper",
            "dials/dials",
            "dials/gui_resources",
            "dials/tntbx",
            "xia2/xia2",
        )
    }
    repositories["cctbx_project"] = {
        "base-repository": "cctbx/cctbx_project",
        "effective-repository": "dials/cctbx",
        "branch-remote": "master",
        "branch-local": "stable",
    }

    for source, setting in options.branch:
        if source not in repositories:
            sys.exit("Unknown repository %s" % source)
        setting = re.match(
            r"^(?:(\w+/\w+)@?)?([a-zA-Z0-9._\-]+)?(?::([a-zA-Z0-9._\-]+))?$", setting
        )
        if not setting:
            sys.exit("Could not parse the branch setting for repository %s" % source)
        _repository, _branch_remote, _branch_local = setting.groups()
        if _repository:
            repositories[source] = {
                "base-repository": _repository,
                "branch-remote": _branch_remote or "master",
                "branch-local": _branch_local or _branch_remote or "master",
            }
        elif _branch_remote:
            repositories[source]["branch-remote"] = _branch_remote
            repositories[source]["branch-local"] = _branch_local or _branch_remote
        elif _branch_local:
            repositories[source]["branch-local"] = _branch_local

    def _git_fn(repository):
        return git(
            repository,
            git_available,
            ssh_available,
            reference_base,
            repositories[repository],
>>>>>>> 8b538c5f
        )

    success = True
    update_pool = multiprocessing.pool.ThreadPool(20)
    try:
<<<<<<< HEAD
        for result in update_pool.imap_unordered(git_fn, REPOSITORIES):
            # for r in REPOSITORIES:
            #  result = git_fn(r)
=======
        for result in update_pool.imap_unordered(_git_fn, repositories):
>>>>>>> 8b538c5f
            module, result, output = result
            output = (result + " - " + output).replace(
                "\n", "\n" + " " * (len(module + result) + 5)
            )
            if os.name == "posix" and sys.stdout.isatty():
                if result == "OK":
                    output = "\x1b[32m" + output + "\x1b[0m"
                elif result == "WARNING":
                    output = "\x1b[33m" + output + "\x1b[0m"
                elif result == "ERROR":
                    output = "\x1b[31m" + output + "\x1b[0m"
                    success = False
            print(module + ": " + output)
    except KeyboardInterrupt:
        update_pool.terminate()
        sys.exit("\naborted with Ctrl+C")
    except Exception:
        update_pool.terminate()
        raise
    update_pool.close()
    update_pool.join()
    if not success:
        sys.exit("\nFailed to update one or more repositories")


def run_tests():
    dispatch_extension = ".bat" if os.name == "nt" else ""
    print("Running dxtbx tests")
    run_command(
        [
            os.path.join(
                "..", "..", "build", "bin", "libtbx.pytest" + dispatch_extension
            ),
            "--regression",
            "-n",
            "auto",
        ],
        workdir=os.path.join("modules", "dxtbx"),
    )
    print("Running dials tests")
    run_command(
        [
            os.path.join(
                "..", "..", "build", "bin", "libtbx.pytest" + dispatch_extension
            ),
            "--regression",
            "-n",
            "auto",
        ],
        workdir=os.path.join("modules", "dials"),
    )


def refresh_build():
    print("Running libtbx.refresh")
    dispatch_extension = ".bat" if os.name == "nt" else ""
    run_command(
        [os.path.join("build", "bin", "libtbx.refresh" + dispatch_extension)],
        workdir=".",
    )

<<<<<<< HEAD

def install_precommit():
    print("Installing precommits")
    dispatch_extension = ".bat" if os.name == "nt" else ""
    run_command(
        [
            os.path.join("build", "bin", "libtbx.precommit" + dispatch_extension),
            "install",
        ],
        workdir=".",
    )


def configure_build(config_flags):
    if os.name == "nt":
        conda_python = os.path.join(os.getcwd(), "conda_base", "python.exe")
    elif sys.platform.startswith("darwin"):
        conda_python = os.path.join(
            "..", "conda_base", "python.app", "Contents", "MacOS", "python"
        )
    else:
        conda_python = os.path.join("..", "conda_base", "bin", "python")

    if not any(flag.startswith("--compiler=") for flag in config_flags):
        config_flags.append("--compiler=conda")
    if "--enable_cxx11" not in config_flags:
        config_flags.append("--enable_cxx11")
    if "--use_conda" not in config_flags:
        config_flags.append("--use_conda")

    with open("dials", "w"):
        pass  # ensure we write a new-style environment setup script

    configcmd = [
        conda_python,
        os.path.join("..", "modules", "cctbx_project", "libtbx", "configure.py"),
        "cctbx",
        "cbflib",
        "dxtbx",
        "scitbx",
        "libtbx",
        "iotbx",
        "mmtbx",
        "smtbx",
        "gltbx",
        "wxtbx",
        "dials",
        "xia2",
        "prime",
        "iota",
        "--skip_phenix_dispatchers",
    ] + config_flags
    print("Setting up build directory")
    run_command(
        command=configcmd, workdir="build",
    )


=======

def install_precommit():
    print("Installing precommits")
    dispatch_extension = ".bat" if os.name == "nt" else ""
    run_command(
        [
            os.path.join("build", "bin", "libtbx.precommit" + dispatch_extension),
            "install",
        ],
        workdir=".",
    )


def configure_build(config_flags):
    if os.name == "nt":
        conda_python = os.path.join(os.getcwd(), "conda_base", "python.exe")
    elif sys.platform.startswith("darwin"):
        conda_python = os.path.join(
            "..", "conda_base", "python.app", "Contents", "MacOS", "python"
        )
    else:
        conda_python = os.path.join("..", "conda_base", "bin", "python")

    if not any(flag.startswith("--compiler=") for flag in config_flags):
        config_flags.append("--compiler=conda")
    if "--enable_cxx11" not in config_flags:
        config_flags.append("--enable_cxx11")
    if "--use_conda" not in config_flags:
        config_flags.append("--use_conda")

    with open("dials", "w"):
        pass  # ensure we write a new-style environment setup script

    configcmd = [
        conda_python,
        os.path.join("..", "modules", "cctbx_project", "libtbx", "configure.py"),
        "cctbx",
        "cbflib",
        "dxtbx",
        "scitbx",
        "libtbx",
        "iotbx",
        "mmtbx",
        "smtbx",
        "gltbx",
        "wxtbx",
        "dials",
        "xia2",
        "prime",
        "--skip_phenix_dispatchers",
    ] + config_flags
    print("Setting up build directory")
    run_command(
        command=configcmd, workdir="build",
    )


>>>>>>> 8b538c5f
def make_build():
    try:
        nproc = len(os.sched_getaffinity(0))
    except AttributeError:
        nproc = multiprocessing.cpu_count()
    run_indirect_command(os.path.join("bin", "libtbx.scons"), args=["-j", str(nproc)])
    # run build again to make sure everything is built
    run_indirect_command(os.path.join("bin", "libtbx.scons"), args=["-j", str(nproc)])


def repository_at_tag(string):
    try:
        repository, tag = string.split("@", 1)
        return (repository, tag)
    except ValueError:
        raise argparse.ArgumentTypeError(
            "%s does not follow the repository@branch format" % string
        )


class Choices(tuple):
    # Python bug https://bugs.python.org/issue27227, https://bugs.python.org/issue9625
    def __new__(cls, *args, **kwargs):
        x = tuple.__new__(cls, *args, **kwargs)
        Choices.__init__(x, *args, **kwargs)
        return x

    def __init__(self, *args, **kwargs):
        self.default = []

    def __contains__(self, item):
        return tuple.__contains__(self, item) or item is self.default


def run():
    prog = os.environ.get("LIBTBX_DISPATCHER_NAME")
    if prog is None or prog.startswith("python") or prog.endswith("python"):
        prog = os.path.basename(sys.argv[0])

    description = """
  You may specify one or more actions:
    update - Update source repositories (cctbx, cbflib, etc.)
    base - Create conda environment
    build - Build
    test - Run tests

  The default actions are: update, base, build

  Example:

    python bootstrap.py update base build test
  """

    parser = argparse.ArgumentParser(
        prog=prog,
        description=description,
        formatter_class=argparse.RawDescriptionHelpFormatter,
    )
    action_choices = Choices(("update", "base", "build", "test"))
    action_choices.default = ["update", "base", "build"]
    parser.add_argument(
        "actions",
        nargs="*",
        help="actions for building as described above",
        choices=action_choices,
        default=action_choices.default,
    )
    parser.add_argument(
        "--git-reference",
        help="Path to a directory containing reference copies of repositories for faster checkouts.",
    )
    parser.add_argument(
        "--config-flags",
        help="""Pass flags to the configuration step. Flags should
be passed separately with quotes to avoid confusion (e.g
--config_flags="--build=debug" --config_flags="--another_flag")""",
        action="append",
        default=[],
    )
    parser.add_argument(
        "--python",
        help="Install this minor version of Python (default: %(default)s)",
        default="3.6",
        choices=("3.6", "3.7", "3.8"),
    )
    parser.add_argument(
        "--branch",
        type=repository_at_tag,
        action="append",
        default=[],
        help=(
            "during 'update' step when a repository is newly cloned set it to a given branch."
            "Specify as repository@branch, eg. 'dials@dials-next'"
        ),
    )

    options = parser.parse_args()
    print("Performing actions:", " ".join(options.actions))

    # Add sources
    if "update" in options.actions:
        update_sources(options)

    # Build base packages
    if "base" in options.actions:
        install_conda(options.python)

    # Configure, make, get revision numbers
    if "build" in options.actions:
        configure_build(options.config_flags)
        make_build()
        refresh_build()
        install_precommit()

    # Tests, tests
    if "test" in options.actions:
        run_tests()

    print("\nBootstrap success: %s" % ", ".join(options.actions))


if __name__ == "__main__":
    run()<|MERGE_RESOLUTION|>--- conflicted
+++ resolved
@@ -312,13 +312,7 @@
     if os.name == "nt":
         filename = os.path.join("build", "indirection.cmd")
         with open(filename, "w") as fh:
-<<<<<<< HEAD
-            fh.write(
-                "call %s\\conda_base\\condabin\\activate.bat\r\n" % os.getcwd()
-            )
-=======
             fh.write("call %s\\conda_base\\condabin\\activate.bat\r\n" % os.getcwd())
->>>>>>> 8b538c5f
             fh.write("shift\r\n")
             fh.write("%*\r\n")
         command = command + ".bat"
@@ -330,18 +324,6 @@
             fh.write("source %s/conda_base/etc/profile.d/conda.sh\n" % os.getcwd())
             fh.write("conda activate %s/conda_base\n" % os.getcwd())
             fh.write('"$@"\n')
-<<<<<<< HEAD
-        mode = os.stat(filename).st_mode
-        mode |= (mode & 0o444) >> 2  # copy R bits to X
-        os.chmod(filename, mode)
-        indirection = ["./indirection.sh"]
-    run_command(
-        command=indirection + [command] + args, workdir="build",
-    )
-
-
-def download_to_file(url, file, quiet=False, cache=True):
-=======
         make_executable(filename)
         indirection = ["./indirection.sh"]
     run_command(
@@ -350,7 +332,6 @@
 
 
 def download_to_file(url, file, quiet=False):
->>>>>>> 8b538c5f
     """Downloads a URL to file. Returns the file size.
        Returns -1 if the downloaded file size does not match the expected file
        size
@@ -646,28 +627,6 @@
     except OSError:
         pass
 
-<<<<<<< HEAD
-    if git_available:
-        return module, "ERROR", "Sources not available"
-    return module, "ERROR", "Sources not available. No git installation available"
-
-
-REPOSITORIES = (
-    "cctbx/annlib_adaptbx",
-    "cctbx/cctbx_project",
-    "cctbx/dxtbx",
-    "dials/annlib",
-    "dials/cbflib",
-    "dials/ccp4io",
-    "dials/ccp4io_adaptbx",
-    "dials/clipper",
-    "dials/dials",
-    "dials/gui_resources",
-    "dials/tntbx",
-    "ssrl-px/iota",
-    "xia2/xia2",
-)
-=======
     remote_branch = settings.get("branch-remote", settings["branch-local"])
 
     if not git_available:
@@ -850,7 +809,6 @@
     if secondary_remote:
         git_status += " at " + settings["effective-repository"]
     return module, "OK", "Checked out revision %s (%s)" % (output.strip(), git_status)
->>>>>>> 8b538c5f
 
 
 def update_sources(options):
@@ -869,25 +827,6 @@
         )
     except OSError:
         git_available = False
-<<<<<<< HEAD
-
-    git_branches = dict(options.branch)
-
-    def git_fn(repository):
-        modulename = repository.split("/")[1]
-        branch = git_branches.get(modulename)
-        git_source = [
-            "git@github.com:%s.git" % repository,
-            "https://github.com/%s.git" % repository,
-            "https://github.com/%s/archive/%s.zip" % (repository, branch or "master"),
-        ]
-        return git(
-            modulename,
-            git_source,
-            branch=branch,
-            git_available=git_available,
-            reference_base=reference_base,
-=======
     ssh_available = False
     if git_available:
         try:
@@ -959,19 +898,12 @@
             ssh_available,
             reference_base,
             repositories[repository],
->>>>>>> 8b538c5f
         )
 
     success = True
     update_pool = multiprocessing.pool.ThreadPool(20)
     try:
-<<<<<<< HEAD
-        for result in update_pool.imap_unordered(git_fn, REPOSITORIES):
-            # for r in REPOSITORIES:
-            #  result = git_fn(r)
-=======
         for result in update_pool.imap_unordered(_git_fn, repositories):
->>>>>>> 8b538c5f
             module, result, output = result
             output = (result + " - " + output).replace(
                 "\n", "\n" + " " * (len(module + result) + 5)
@@ -1033,66 +965,6 @@
         workdir=".",
     )
 
-<<<<<<< HEAD
-
-def install_precommit():
-    print("Installing precommits")
-    dispatch_extension = ".bat" if os.name == "nt" else ""
-    run_command(
-        [
-            os.path.join("build", "bin", "libtbx.precommit" + dispatch_extension),
-            "install",
-        ],
-        workdir=".",
-    )
-
-
-def configure_build(config_flags):
-    if os.name == "nt":
-        conda_python = os.path.join(os.getcwd(), "conda_base", "python.exe")
-    elif sys.platform.startswith("darwin"):
-        conda_python = os.path.join(
-            "..", "conda_base", "python.app", "Contents", "MacOS", "python"
-        )
-    else:
-        conda_python = os.path.join("..", "conda_base", "bin", "python")
-
-    if not any(flag.startswith("--compiler=") for flag in config_flags):
-        config_flags.append("--compiler=conda")
-    if "--enable_cxx11" not in config_flags:
-        config_flags.append("--enable_cxx11")
-    if "--use_conda" not in config_flags:
-        config_flags.append("--use_conda")
-
-    with open("dials", "w"):
-        pass  # ensure we write a new-style environment setup script
-
-    configcmd = [
-        conda_python,
-        os.path.join("..", "modules", "cctbx_project", "libtbx", "configure.py"),
-        "cctbx",
-        "cbflib",
-        "dxtbx",
-        "scitbx",
-        "libtbx",
-        "iotbx",
-        "mmtbx",
-        "smtbx",
-        "gltbx",
-        "wxtbx",
-        "dials",
-        "xia2",
-        "prime",
-        "iota",
-        "--skip_phenix_dispatchers",
-    ] + config_flags
-    print("Setting up build directory")
-    run_command(
-        command=configcmd, workdir="build",
-    )
-
-
-=======
 
 def install_precommit():
     print("Installing precommits")
@@ -1150,7 +1022,6 @@
     )
 
 
->>>>>>> 8b538c5f
 def make_build():
     try:
         nproc = len(os.sched_getaffinity(0))
