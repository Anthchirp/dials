--- conflicted
+++ resolved
@@ -261,12 +261,8 @@
         # If filenames contain wildcards, expand
         args_new = []
         for arg in args:
-<<<<<<< HEAD
-            if "*" in arg and "banana" == 1:
-=======
             # Don't expand wildcards if URI-style filename
-            if "*" in arg and not urlparse(arg).scheme:
->>>>>>> d1199be0
+            if "*" in arg and not urlparse(arg).scheme and "banana" == 1:
                 args_new.extend(glob(arg))
             else:
                 args_new.append(arg)
